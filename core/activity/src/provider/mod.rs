--- conflicted
+++ resolved
@@ -1,13 +1,8 @@
 use crate::common::{is_activity_executor, PathActivity, QueryTimeoutMaxCount};
 use crate::dao::*;
 use crate::error::Error;
-<<<<<<< HEAD
-use crate::{db_conn, impl_restful_handler};
+use crate::impl_restful_handler;
 use actix_web::{web, Responder};
-=======
-use crate::impl_restful_handler;
-use actix_web::web;
->>>>>>> ffb349cd
 use futures::prelude::*;
 use std::convert::From;
 
@@ -76,24 +71,14 @@
     db: web::Data<DbExecutor>,
     path: web::Path<PathActivity>,
     id: Identity,
-<<<<<<< HEAD
 ) -> impl Responder {
-    let conn = &db_conn!(db)?;
-    if !is_activity_executor(&conn, id.name, &path.activity_id).await? {
-        return Err(Error::Forbidden.into());
-    }
-
-    get_activity_state(&conn, &path.activity_id)
-        .await
-        .map(web::Json)
-=======
-) -> Result<ActivityState, Error> {
     if !is_activity_executor(&db, id.name, &path.activity_id).await? {
         return Err(Error::Forbidden.into());
     }
 
-    get_activity_state(&db, &path.activity_id).await
->>>>>>> ffb349cd
+    get_activity_state(&db, &path.activity_id)
+        .await
+        .map(web::Json)
 }
 
 /// Set state of specified Activity.
