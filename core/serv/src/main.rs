--- conflicted
+++ resolved
@@ -1,10 +1,5 @@
 use actix_web::{middleware, web, App, HttpServer, Responder};
 use anyhow::{Context, Result};
-<<<<<<< HEAD
-use flexi_logger::Logger;
-use futures::{lock::Mutex};
-=======
->>>>>>> 0ea1822d
 use std::{
     convert::{TryFrom, TryInto},
     env,
