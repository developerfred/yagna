#[macro_use]
extern crate diesel;

pub(crate) mod db;
<<<<<<< HEAD
pub mod service;
=======
mod rest;

pub use rest::VersionService;
>>>>>>> 97b787c5

pub mod notifier {
    use std::time::Duration;
    use tokio::time;

    use ya_persistence::executor::DbExecutor;

    const UPDATE_CURL: &'static str = "curl -sSf https://join.golem.network/as-provider | bash -";
    const SILENCE_CMD: &'static str = "yagna update skip";
    pub(crate) const DEFAULT_RELEASE_TS: &'static str = "2015-10-13T15:43:00GMT+2";

    pub async fn check_release(
    ) -> Result<Vec<self_update::update::Release>, self_update::errors::Error> {
        log::trace!("Market release checker started");
        let releases = self_update::backends::github::ReleaseList::configure()
            .repo_owner("golemfactory")
            .repo_name("yagna")
            .build()?
            .fetch()?;
        log::trace!("Market release checker done");
        Ok(releases
            .into_iter()
            .filter(|r| {
                self_update::version::bump_is_greater(
                    ya_compile_time_utils::semver_str(),
                    r.version.as_str(),
                )
                .map_err(|e| log::warn!("Github version parse error. {}", e))
                .unwrap_or(false)
            })
            .collect())
    }

    pub async fn on_start(db: DbExecutor) -> anyhow::Result<()> {
        let release_dao = db.as_dao::<crate::db::dao::ReleaseDAO>();
        release_dao
            .new_release(self_update::update::Release {
                name: "".into(),
                version: ya_compile_time_utils::semver_str().into(),
                date: DEFAULT_RELEASE_TS.into(),
                body: None,
                assets: vec![],
            })
            .await?;
        Ok(())
    }
    pub async fn worker(db: DbExecutor) {
        let mut interval = time::interval(Duration::from_secs(3600 * 24));
        let release_dao = db.as_dao::<crate::db::dao::ReleaseDAO>();
        loop {
            interval.tick().await;
            match check_release().await {
                Err(e) => log::debug!(
                    "Problem encountered during checking for new releases: {}",
                    e
                ),
                Ok(releases) => {
                    for r in releases.into_iter() {
                        release_dao
                            .new_release(r)
                            .await
                            .map_err(|e| log::debug!("Problem storing new release. {}", e))
                            .ok();
                    }
                }
            };
        }
    }

    pub async fn pinger(db: DbExecutor) {
        let mut interval = time::interval(Duration::from_secs(60 * 24));
        let release_dao = db.as_dao::<crate::db::dao::ReleaseDAO>();
        loop {
            interval.tick().await;
            if let Ok(Some(db_release)) = release_dao.pending_release().await {
                log::warn!("New version of yagna available {}! Close yagna and run `{}` to install or `{}` to mute this notification", db_release, UPDATE_CURL, SILENCE_CMD);
            };
        }
    }
}

#[cfg(test)]
mod tests {
    use anyhow::Result;
    use chrono::NaiveDateTime;

    #[test]
    fn test_default_release_ts() -> Result<()> {
        NaiveDateTime::parse_from_str(&crate::notifier::DEFAULT_RELEASE_TS, "%Y-%m-%dT%H:%M:%S%Z")?;
        Ok(())
    }

    /*

    #[tokio::test]
    async fn test_check_release() -> Result<()> {
        let result = crate::notifier::check_release().await?;
        println!("Check version result: {:#?}", result);
        println!("Current version: {}", ya_compile_time_utils::semver_str());
        assert!(false);
        Ok(())
    }
    */
}<|MERGE_RESOLUTION|>--- conflicted
+++ resolved
@@ -2,13 +2,10 @@
 extern crate diesel;
 
 pub(crate) mod db;
-<<<<<<< HEAD
+mod rest;
 pub mod service;
-=======
-mod rest;
 
 pub use rest::VersionService;
->>>>>>> 97b787c5
 
 pub mod notifier {
     use std::time::Duration;
