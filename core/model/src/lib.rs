<<<<<<< HEAD
#[cfg(feature = "activity")]
pub mod activity;

#[cfg(feature = "identity")]
pub mod identity;
=======
pub mod activity;
pub mod appkey;
>>>>>>> fc662332
<|MERGE_RESOLUTION|>--- conflicted
+++ resolved
@@ -1,10 +1,8 @@
-<<<<<<< HEAD
 #[cfg(feature = "activity")]
 pub mod activity;
 
+#[cfg(feature = "appkey")]
+pub mod appkey;
+
 #[cfg(feature = "identity")]
-pub mod identity;
-=======
-pub mod activity;
-pub mod appkey;
->>>>>>> fc662332
+pub mod identity;