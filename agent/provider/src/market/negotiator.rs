--- conflicted
+++ resolved
@@ -1,10 +1,5 @@
-<<<<<<< HEAD
-use ya_client::Result;
+use ya_agent_offer_model::OfferDefinition;
 use ya_model::market::{Agreement, Offer, Proposal};
-=======
-use ya_agent_offer_model::OfferDefinition;
-use ya_model::market::{AgreementProposal, Offer, Proposal};
->>>>>>> 18291347
 
 use anyhow::Result;
 
@@ -31,11 +26,6 @@
     //TODO: We should add some parameters for offer creation.
     fn create_offer(&mut self, node_info: &OfferDefinition) -> Result<Offer>;
 
-<<<<<<< HEAD
-    fn react_to_proposal(&self, proposal: &Proposal) -> Result<ProposalResponse>;
-    fn react_to_agreement(&self, agreement: &Agreement) -> Result<AgreementResponse>;
-=======
-    fn react_to_proposal(&mut self, proposal: &AgreementProposal) -> Result<ProposalResponse>;
-    fn react_to_agreement(&mut self, agreement: &AgreementProposal) -> Result<AgreementResponse>;
->>>>>>> 18291347
+    fn react_to_proposal(&mut self, proposal: &Proposal) -> Result<ProposalResponse>;
+    fn react_to_agreement(&mut self, agreement: &Agreement) -> Result<AgreementResponse>;
 }