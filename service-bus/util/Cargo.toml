--- conflicted
+++ resolved
@@ -4,12 +4,6 @@
 authors = ["Golem Factory <contact@golem.network>"]
 edition = "2018"
 
-<<<<<<< HEAD
-# See more keys and their definitions at https://doc.rust-lang.org/cargo/reference/manifest.html
-
 [dependencies]
 bytes = "0.4"
-tokio-bytes = {version="0.5", package="bytes" }
-=======
-[dependencies]
->>>>>>> a9713b99
+tokio-bytes = {version="0.5", package="bytes" }