--- conflicted
+++ resolved
@@ -1,15 +1,8 @@
-<<<<<<< HEAD
-use failure::Error;
-use futures::prelude::*;
-use serde::{Deserialize, Serialize};
-use ya_service_bus::{typed as bus, RpcMessage, RpcStreamMessage};
-=======
 use serde::{Deserialize, Serialize};
 use std::env;
 
 use std::error::Error;
 use ya_service_bus::{typed as bus, RpcMessage};
->>>>>>> 0ea1822d
 
 #[derive(Serialize, Deserialize)]
 struct Ping(String);
@@ -20,23 +13,13 @@
     type Error = ();
 }
 
-<<<<<<< HEAD
-impl RpcStreamMessage for Ping {
-    const ID: &'static str = "ping";
-    type Item = String;
-    type Error = ();
-}
-
-async fn server() -> Result<(), Error> {
-=======
 async fn server() -> Result<(), Box<dyn Error>> {
->>>>>>> 0ea1822d
     log::info!("starting");
     let (tx, rx) = futures::channel::oneshot::channel::<()>();
 
     let mut txh = Some(tx);
     let quit = move |_p: Ping| {
-        let mut tx = txh.take().unwrap();
+        let tx = txh.take().unwrap();
         async move {
             eprintln!("quit!!");
             let _ = tx.send(());
@@ -46,29 +29,11 @@
         }
     };
 
-<<<<<<< HEAD
-    let _ = bus::bind("/local/test", |p: Ping| {
-        async move {
-            eprintln!("got ping: {:?}", p.0);
-            Ok(format!("pong {}", p.0))
-        }
-    });
-    let _ = bus::bind("/local/quit", quit);
-    let _ = bus::bind_streaming("/local/stream", |p: Ping| {
-        let s = async_stream::stream! {
-            for i in 0..3 {
-                yield Ok(format!("ack {}", i))
-            }
-        };
-        Box::pin(s)
-    });
-=======
     let _ = bus::bind_private("/test", |p: Ping| async move {
         eprintln!("test!!");
         Ok(format!("pong {}", p.0))
     });
     let _ = bus::bind_private("/quit", quit);
->>>>>>> 0ea1822d
 
     let _ = rx.await;
     Ok(())
