use anyhow::{anyhow, Result};
<<<<<<< HEAD
use derive_more::Display;
use futures::channel::oneshot::channel;
use shared_child::SharedChild;
=======
use log_derive::{logfn, logfn_inputs};
>>>>>>> 80244ab4
use std::path::{Path, PathBuf};
use std::process::{Command, Stdio};
use std::sync::Arc;
use std::thread;

/// Working ExeUnit instance representation.
#[derive(Display)]
#[display(fmt = "ExeUnit: name [{}]", name)]
pub struct ExeUnitInstance {
    name: String,
    #[allow(dead_code)]
    working_dir: PathBuf,
    process: Arc<SharedChild>,
}

#[derive(Display)]
pub enum ExeUnitExitStatus {
    #[display(fmt = "Aborted - {}", _0)]
    Aborted(std::process::ExitStatus),
    #[display(fmt = "Finished - {}", _0)]
    Finished(std::process::ExitStatus),
    #[display(fmt = "Error - {}", _0)]
    Error(std::io::Error),
}

pub struct ProcessHandle {
    process: Arc<SharedChild>,
}

// TODO: should check spawned process state and report it back via GSB
impl ExeUnitInstance {
    #[logfn_inputs(Debug, fmt = "Spawning ExeUnit: {}, bin={:?}, wd={:?}, args={:?}")]
    #[logfn(Debug, fmt = "ExeUnit spawned: {:?}")]
    pub fn new(
        name: &str,
        binary_path: &Path,
        working_dir: &Path,
        _args: &Vec<String>,
    ) -> Result<ExeUnitInstance> {
<<<<<<< HEAD
        log::info!("Spawning exeunit instance : {}", name);
        //        let child = Command::new(binary_path)
        let mut command = Command::new("sleep");
        command
            .args(vec!["5000"])
            //.args(args)
            .current_dir(working_dir)
            .stdout(Stdio::piped())
            .stderr(Stdio::piped());

        let child = Arc::new(SharedChild::spawn(&mut command).map_err(|error| {
            anyhow!(
                "Can't spawn ExeUnit [{}] from binary [{}] in working directory [{}]. Error: {}",
                name,
                binary_path.display(),
                working_dir.display(),
                error
            )
        })?);

        log::info!("Exeunit process spawned, pid: {}", child.id());
=======
        let child = Command::new(binary_path)
//        let child = Command::new("echo")
            .args(args)
            .current_dir(working_dir)
            .spawn()
            .map_err(|error| {
                anyhow!(
                    "Can't spawn ExeUnit [{}] from binary [{}] in working directory [{}]. Error: {}",
                    name, binary_path.display(), working_dir.display(), error
                )
            })?;
        log::debug!("ExeUnit spawned, pid: {}", child.id());
>>>>>>> 80244ab4

        let instance = ExeUnitInstance {
            name: name.to_string(),
            process: child,
            working_dir: working_dir.to_path_buf(),
        };
<<<<<<< HEAD
        log::info!(
            "Exeunit instance [{}] spawned in workdir {}",
            &instance.name,
            &instance.working_dir.display()
        );
=======
>>>>>>> 80244ab4

        Ok(instance)
    }

<<<<<<< HEAD
    pub fn kill(&self) {
        log::info!("Killing ExeUnit [{}]...", &self.name);
        let _ = self.process.kill();
    }

    pub fn get_process_handle(&self) -> ProcessHandle {
        ProcessHandle {
            process: self.process.clone(),
=======
    #[logfn_inputs(Debug, fmt = "Killing ExeUnit: {:?}")]
    #[logfn(Debug, fmt = "exeunit killed: {:?}")]
    pub fn kill(&mut self) {
        if let Err(_error) = self.process.kill() {
            log::warn!("Process wasn't running.");
>>>>>>> 80244ab4
        }
    }
}

impl ProcessHandle {
    pub async fn wait_until_finished(self) -> ExeUnitExitStatus {
        let process = self.process.clone();
        let (sender, receiver) = channel::<ExeUnitExitStatus>();

        thread::spawn(move || {
            let result = process.wait();

            let status = match result {
                Ok(status) => match status.code() {
                    // status.code() will return None in case of termination by signal.
                    None => ExeUnitExitStatus::Aborted(status),
                    Some(_code) => ExeUnitExitStatus::Finished(status),
                },
                Err(error) => ExeUnitExitStatus::Error(error),
            };
            sender.send(status)
        });

        return receiver.await.unwrap();
    }
}<|MERGE_RESOLUTION|>--- conflicted
+++ resolved
@@ -1,11 +1,7 @@
 use anyhow::{anyhow, Result};
-<<<<<<< HEAD
 use derive_more::Display;
 use futures::channel::oneshot::channel;
 use shared_child::SharedChild;
-=======
-use log_derive::{logfn, logfn_inputs};
->>>>>>> 80244ab4
 use std::path::{Path, PathBuf};
 use std::process::{Command, Stdio};
 use std::sync::Arc;
@@ -37,21 +33,17 @@
 
 // TODO: should check spawned process state and report it back via GSB
 impl ExeUnitInstance {
-    #[logfn_inputs(Debug, fmt = "Spawning ExeUnit: {}, bin={:?}, wd={:?}, args={:?}")]
-    #[logfn(Debug, fmt = "ExeUnit spawned: {:?}")]
     pub fn new(
         name: &str,
         binary_path: &Path,
         working_dir: &Path,
-        _args: &Vec<String>,
+        args: &Vec<String>,
     ) -> Result<ExeUnitInstance> {
-<<<<<<< HEAD
         log::info!("Spawning exeunit instance : {}", name);
-        //        let child = Command::new(binary_path)
-        let mut command = Command::new("sleep");
+
+        let mut command = Command::new(binary_path);
         command
-            .args(vec!["5000"])
-            //.args(args)
+            .args(args)
             .current_dir(working_dir)
             .stdout(Stdio::piped())
             .stderr(Stdio::piped());
@@ -66,40 +58,22 @@
             )
         })?);
 
-        log::info!("Exeunit process spawned, pid: {}", child.id());
-=======
-        let child = Command::new(binary_path)
-//        let child = Command::new("echo")
-            .args(args)
-            .current_dir(working_dir)
-            .spawn()
-            .map_err(|error| {
-                anyhow!(
-                    "Can't spawn ExeUnit [{}] from binary [{}] in working directory [{}]. Error: {}",
-                    name, binary_path.display(), working_dir.display(), error
-                )
-            })?;
-        log::debug!("ExeUnit spawned, pid: {}", child.id());
->>>>>>> 80244ab4
+        log::debug!("Exeunit process spawned, pid: {}", child.id());
 
         let instance = ExeUnitInstance {
             name: name.to_string(),
             process: child,
             working_dir: working_dir.to_path_buf(),
         };
-<<<<<<< HEAD
         log::info!(
             "Exeunit instance [{}] spawned in workdir {}",
             &instance.name,
             &instance.working_dir.display()
         );
-=======
->>>>>>> 80244ab4
 
         Ok(instance)
     }
 
-<<<<<<< HEAD
     pub fn kill(&self) {
         log::info!("Killing ExeUnit [{}]...", &self.name);
         let _ = self.process.kill();
@@ -108,13 +82,6 @@
     pub fn get_process_handle(&self) -> ProcessHandle {
         ProcessHandle {
             process: self.process.clone(),
-=======
-    #[logfn_inputs(Debug, fmt = "Killing ExeUnit: {:?}")]
-    #[logfn(Debug, fmt = "exeunit killed: {:?}")]
-    pub fn kill(&mut self) {
-        if let Err(_error) = self.process.kill() {
-            log::warn!("Process wasn't running.");
->>>>>>> 80244ab4
         }
     }
 }
