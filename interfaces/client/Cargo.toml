--- conflicted
+++ resolved
@@ -5,22 +5,14 @@
 edition = "2018"
 
 [dependencies]
-futures = { version = "0.3", features = ["compat"] }
 ya-model = { path = "../model" }
 
-<<<<<<< HEAD
 awc = "0.2.8"
-failure = "0.1.6"
-futures = "0.3"
+failure = "0.1.6" # TODO: check anyhow?
+futures = { version = "0.3", features = ["compat"] }
+serde = "1.0"
 serde_json = "1.0"
 url = "1.7.2"
 
 [dev-dependencies]
-actix-rt = "0.2.6"
-=======
-[dev-dependencies]
-actix-rt = "0.2"
-awc = "0.2.8"
-serde = "1.0"
-serde_json = "1.0"
->>>>>>> 80ee77a3
+actix-rt = "0.2"