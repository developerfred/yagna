[package]
name = "ya-service-bus"
version = "0.1.0"
authors = ["Golem Factory <contact@golem.network>"]
edition = "2018"

[dependencies]
serde={ version = "1.0.102", features=["derive"]}
rmp-serde="0.14.0"
futures="0.3"
actix="0.9"
failure="0.1"
lazy_static = "1.4"
rand="0.7.2"
log="0.4"
tokio = {version = "0.2.6", features=["tcp", "time"]}
tokio-util="0.2.0"
ya-sb-proto = "0.1"
ya-sb-util = "0.1"


[dev-dependencies]
env_logger = "0.7"
serde_json = "1.0"
<<<<<<< HEAD
tokio-timer = "0.1"
env_logger="0.7"
async-stream = "0.2.0"
=======
structopt = "0.3.5"
>>>>>>> af3103bc
<|MERGE_RESOLUTION|>--- conflicted
+++ resolved
@@ -11,6 +11,7 @@
 actix="0.9"
 failure="0.1"
 lazy_static = "1.4"
+ya-sb-proto = { path = "../proto" }
 rand="0.7.2"
 log="0.4"
 tokio = {version = "0.2.6", features=["tcp", "time"]}
@@ -20,12 +21,7 @@
 
 
 [dev-dependencies]
-env_logger = "0.7"
+structopt="0.3.5"
 serde_json = "1.0"
-<<<<<<< HEAD
-tokio-timer = "0.1"
 env_logger="0.7"
-async-stream = "0.2.0"
-=======
-structopt = "0.3.5"
->>>>>>> af3103bc
+async-stream = "0.2.0"