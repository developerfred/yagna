--- conflicted
+++ resolved
@@ -37,23 +37,8 @@
     let agreement = get_agreement(&agreement_id).await?;
     log::trace!("agreement: {:#?}", agreement);
 
-<<<<<<< HEAD
-    // Note: empty string will be invalid id in NodeId::from_str function.
-    // FIXME: Should provider_id be optional? Or we can take this id from somewhere else?
-    let node_id = agreement
-        .offer
-        .provider_id
-        .clone()
-        .unwrap_or("".to_string());
-    let provider_id = NodeId::from_str(&node_id)
-        .map_err(|error| Error::Service(format!("Invalid node id [{}]: {}", &node_id, error)))?;
-
-    let msg = CreateActivity {
-        provider_id,
-=======
     let msg = activity::Create {
         provider_id: agreement.provider_id()?.parse()?,
->>>>>>> 80244ab4
         agreement_id: agreement_id.clone(),
         timeout: query.timeout.clone(),
     };
