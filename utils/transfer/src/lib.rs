--- conflicted
+++ resolved
@@ -3,11 +3,8 @@
 mod file;
 mod gftp;
 mod http;
-<<<<<<< HEAD
 mod traverse;
-=======
 mod util;
->>>>>>> 60bc0a7e
 
 use crate::error::{ChannelError, Error};
 use actix_rt::Arbiter;
@@ -27,11 +24,8 @@
 pub use crate::file::{DirTransferProvider, FileTransferProvider};
 pub use crate::gftp::GftpTransferProvider;
 pub use crate::http::HttpTransferProvider;
-<<<<<<< HEAD
 pub use crate::traverse::PathTraverse;
-=======
 pub use crate::util::UrlExt;
->>>>>>> 60bc0a7e
 
 pub async fn transfer<S, T>(stream: S, mut sink: TransferSink<T, Error>) -> Result<(), Error>
 where
