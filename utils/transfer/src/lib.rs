--- conflicted
+++ resolved
@@ -1,13 +1,7 @@
 pub mod error;
-<<<<<<< HEAD
-pub mod file;
-pub mod gftp;
-pub mod hash;
-pub mod http;
-=======
 mod file;
+mod gftp;
 mod http;
->>>>>>> 6479c33d
 
 use crate::error::{ChannelError, Error};
 use bytes::Bytes;
@@ -15,18 +9,15 @@
 use futures::channel::oneshot;
 use futures::future::{AbortHandle, AbortRegistration, Abortable, Aborted};
 use futures::task::{Context, Poll};
-<<<<<<< HEAD
 use futures::{Future, FutureExt, Sink, SinkExt, Stream, StreamExt, TryFutureExt};
-=======
-use futures::{Sink, Stream, StreamExt};
 use sha3::digest::DynDigest;
 use sha3::{Sha3_224, Sha3_256, Sha3_384, Sha3_512};
->>>>>>> 6479c33d
 use std::pin::Pin;
 use url::Url;
 
-pub use file::FileTransferProvider;
-pub use http::HttpTransferProvider;
+pub use crate::file::FileTransferProvider;
+pub use crate::gftp::GftpTransferProvider;
+pub use crate::http::HttpTransferProvider;
 
 pub async fn transfer<S, T>(stream: S, mut sink: TransferSink<T, Error>) -> Result<(), Error>
 where
