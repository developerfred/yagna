--- conflicted
+++ resolved
@@ -13,11 +13,7 @@
         .service(get_version)
 }
 
-<<<<<<< HEAD
-#[actix_web::get("")]
-=======
 #[actix_web::get("/get")]
->>>>>>> 9500e3b5
 async fn get_version(db: web::Data<DbExecutor>) -> impl Responder {
     match db.as_dao::<ReleaseDAO>().version().await {
         Ok(v) => HttpResponse::Ok().json(v),
