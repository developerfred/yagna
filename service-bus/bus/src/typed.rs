use crate::error::Error;
use crate::local_router::{router, Router};
use crate::{Handle, RpcEndpoint, RpcHandler, RpcMessage, RpcStreamHandler, RpcStreamMessage};
use futures::prelude::*;
use futures::FutureExt;
use std::pin::Pin;
use std::sync::{Arc, Mutex};

<<<<<<< HEAD
/// Binds RpcHandler to given service address.
///
/// ## Example
///
/// ```rust
/// use ya_service_bus::{typed as bus, RpcMessage};
/// use serde::{Serialize, Deserialize};
/// use actix::System;
///
/// #[derive(Serialize, Deserialize)]
/// struct Echo(String);
///
/// impl RpcMessage for Echo {
///     const ID :&'static str = "echo";
///     type Item = String;
///     type Error=();
/// }
///
/// fn main() {
///      let sys = System::new("test");
///      let _ = bus::bind("/local/echo", |e:Echo| {
///          async {
///             Ok(e.0)
///          }
///      });
///  }
///
pub fn bind<T: RpcMessage>(addr: &str, endpoint: impl RpcHandler<T> + Unpin + 'static) -> Handle {
    router().lock().unwrap().bind(addr, endpoint)
}

pub fn bind_streaming<T: RpcStreamMessage + Unpin>(
    addr: &str,
    endpoint: impl RpcStreamHandler<T> + Unpin + 'static,
) -> Handle {
    router().lock().unwrap().bind_stream(addr, endpoint)
=======
pub fn bind_private<T: RpcMessage>(addr: &str, endpoint: impl RpcHandler<T> + 'static) -> Handle {
    let addr = format!("/private{}", addr);
    router().lock().unwrap().bind(&addr, endpoint)
}

pub fn bind_public<T: RpcMessage>(addr: &str, endpoint: impl RpcHandler<T> + 'static) -> Handle {
    let addr = format!("/public{}", addr);
    router().lock().unwrap().bind(&addr, endpoint)
}

#[inline]
pub fn bind<T: RpcMessage>(addr: &str, endpoint: impl RpcHandler<T> + 'static) -> Handle {
    router().lock().unwrap().bind(addr, endpoint)
}

#[inline]
pub fn bind_with_caller<T: RpcMessage, Output, F>(addr: &str, f: F) -> Handle
where
    Output: Future<Output = Result<T::Item, T::Error>> + 'static,
    F: FnMut(String, T) -> Output + 'static,
{
    router().lock().unwrap().bind(addr, WithCaller(f))
>>>>>>> 0ea1822d
}

#[derive(Clone)]
pub struct Endpoint {
    router: Arc<Mutex<Router>>,
    addr: String,
}

impl Endpoint {
    pub fn call<T: RpcMessage + Unpin>(
        &self,
        msg: T,
    ) -> impl Future<Output = Result<Result<T::Item, T::Error>, Error>> + Unpin {
        self.router.lock().unwrap().forward(&self.addr, msg)
    }

    pub fn call_streaming<T: RpcStreamMessage>(
        &self,
        msg: T,
    ) -> impl Stream<Item = Result<Result<T::Item, T::Error>, Error>> + Unpin {
        self.router
            .lock()
            .unwrap()
            .streaming_forward(&self.addr, msg)
    }
}

impl<T: RpcMessage + Unpin> RpcEndpoint<T> for Endpoint
where
    T: Send,
{
    type Result = Pin<Box<dyn Future<Output = Result<Result<T::Item, T::Error>, Error>>>>;

    fn send(&self, msg: T) -> Self::Result {
<<<<<<< HEAD
        Endpoint::call(self, msg).boxed_local()
    }
}

pub fn service(addr: &str) -> Endpoint {
    Endpoint {
=======
        self.router
            .lock()
            .unwrap()
            .forward(&self.addr, None, msg)
            .boxed_local()
    }

    fn send_with_caller(&self, caller: String, msg: T) -> Self::Result {
        self.router
            .lock()
            .unwrap()
            .forward(&self.addr, Some(caller), msg)
            .boxed_local()
    }
}

pub fn service<T: RpcMessage + Unpin>(addr: impl Into<String>) -> impl RpcEndpoint<T> {
    Forward {
>>>>>>> 0ea1822d
        router: router(),
        addr: addr.into(),
    }
}

impl<
        T: RpcMessage,
        Output: Future<Output = Result<T::Item, T::Error>> + 'static,
        F: FnMut(T) -> Output + 'static,
    > RpcHandler<T> for F
{
    type Result = Output;

    fn handle(&mut self, _caller: String, msg: T) -> Self::Result {
        self(msg)
    }
}

<<<<<<< HEAD
impl<
        T: RpcStreamMessage,
        Output: Stream<Item = Result<T::Item, T::Error>> + Unpin + 'static,
        F: FnMut(T) -> Output + 'static,
    > RpcStreamHandler<T> for F
{
    type Result = Output;

    fn handle(&mut self, caller: &str, msg: T) -> Self::Result {
        self(msg)
=======
struct WithCaller<F>(F);

impl<
        T: RpcMessage,
        Output: Future<Output = Result<T::Item, T::Error>> + 'static,
        F: FnMut(String, T) -> Output + 'static,
    > RpcHandler<T> for WithCaller<F>
{
    type Result = Output;

    fn handle(&mut self, caller: String, msg: T) -> Self::Result {
        (self.0)(caller, msg)
>>>>>>> 0ea1822d
    }
}<|MERGE_RESOLUTION|>--- conflicted
+++ resolved
@@ -6,7 +6,6 @@
 use std::pin::Pin;
 use std::sync::{Arc, Mutex};
 
-<<<<<<< HEAD
 /// Binds RpcHandler to given service address.
 ///
 /// ## Example
@@ -34,30 +33,24 @@
 ///      });
 ///  }
 ///
-pub fn bind<T: RpcMessage>(addr: &str, endpoint: impl RpcHandler<T> + Unpin + 'static) -> Handle {
+#[inline]
+pub fn bind<T: RpcMessage>(addr: &str, endpoint: impl RpcHandler<T> + 'static) -> Handle {
     router().lock().unwrap().bind(addr, endpoint)
 }
 
-pub fn bind_streaming<T: RpcStreamMessage + Unpin>(
-    addr: &str,
-    endpoint: impl RpcStreamHandler<T> + Unpin + 'static,
-) -> Handle {
-    router().lock().unwrap().bind_stream(addr, endpoint)
-=======
+#[doc(hidden)]
+#[deprecated(note="use bind instead")]
 pub fn bind_private<T: RpcMessage>(addr: &str, endpoint: impl RpcHandler<T> + 'static) -> Handle {
     let addr = format!("/private{}", addr);
     router().lock().unwrap().bind(&addr, endpoint)
 }
-
+#[doc(hidden)]
+#[deprecated(note="use bind instead")]
 pub fn bind_public<T: RpcMessage>(addr: &str, endpoint: impl RpcHandler<T> + 'static) -> Handle {
     let addr = format!("/public{}", addr);
     router().lock().unwrap().bind(&addr, endpoint)
 }
 
-#[inline]
-pub fn bind<T: RpcMessage>(addr: &str, endpoint: impl RpcHandler<T> + 'static) -> Handle {
-    router().lock().unwrap().bind(addr, endpoint)
-}
 
 #[inline]
 pub fn bind_with_caller<T: RpcMessage, Output, F>(addr: &str, f: F) -> Handle
@@ -66,7 +59,6 @@
     F: FnMut(String, T) -> Output + 'static,
 {
     router().lock().unwrap().bind(addr, WithCaller(f))
->>>>>>> 0ea1822d
 }
 
 #[derive(Clone)]
@@ -101,33 +93,13 @@
     type Result = Pin<Box<dyn Future<Output = Result<Result<T::Item, T::Error>, Error>>>>;
 
     fn send(&self, msg: T) -> Self::Result {
-<<<<<<< HEAD
         Endpoint::call(self, msg).boxed_local()
     }
+
 }
 
-pub fn service(addr: &str) -> Endpoint {
+pub fn service<T: RpcMessage + Unpin>(addr: impl Into<String>) -> Endpoint {
     Endpoint {
-=======
-        self.router
-            .lock()
-            .unwrap()
-            .forward(&self.addr, None, msg)
-            .boxed_local()
-    }
-
-    fn send_with_caller(&self, caller: String, msg: T) -> Self::Result {
-        self.router
-            .lock()
-            .unwrap()
-            .forward(&self.addr, Some(caller), msg)
-            .boxed_local()
-    }
-}
-
-pub fn service<T: RpcMessage + Unpin>(addr: impl Into<String>) -> impl RpcEndpoint<T> {
-    Forward {
->>>>>>> 0ea1822d
         router: router(),
         addr: addr.into(),
     }
@@ -146,18 +118,6 @@
     }
 }
 
-<<<<<<< HEAD
-impl<
-        T: RpcStreamMessage,
-        Output: Stream<Item = Result<T::Item, T::Error>> + Unpin + 'static,
-        F: FnMut(T) -> Output + 'static,
-    > RpcStreamHandler<T> for F
-{
-    type Result = Output;
-
-    fn handle(&mut self, caller: &str, msg: T) -> Self::Result {
-        self(msg)
-=======
 struct WithCaller<F>(F);
 
 impl<
@@ -170,6 +130,18 @@
 
     fn handle(&mut self, caller: String, msg: T) -> Self::Result {
         (self.0)(caller, msg)
->>>>>>> 0ea1822d
+    }
+}
+
+impl<
+        T: RpcStreamMessage,
+        Output: Stream<Item = Result<T::Item, T::Error>> + Unpin + 'static,
+        F: FnMut(T) -> Output + 'static,
+    > RpcStreamHandler<T> for F
+{
+    type Result = Output;
+
+    fn handle(&mut self, caller: &str, msg: T) -> Self::Result {
+        self(msg)
     }
 }