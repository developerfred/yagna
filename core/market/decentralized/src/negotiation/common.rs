use std::fmt;
use std::str::FromStr;
use std::time::{Duration, Instant};

use ya_client::model::market::proposal::Proposal as ClientProposal;
use ya_client::model::NodeId;
use ya_market_resolver::{match_demand_offer, Match};
use ya_persistence::executor::DbExecutor;

use crate::db::dao::{EventsDao, ProposalDao, SaveProposalError};
use crate::db::model::{IssuerType, MarketEvent, OwnerType, Proposal};
use crate::db::model::{ProposalId, SubscriptionId};
use crate::matcher::{
    error::{DemandError, QueryOfferError},
    store::SubscriptionStore,
};
use crate::negotiation::notifier::NotifierError;
use crate::negotiation::{
<<<<<<< HEAD
    error::{ProposalError, QueryEventsError},
=======
    error::{GetProposalError, MatchValidationError, ProposalError, QueryEventsError},
>>>>>>> 065d69da
    EventNotifier,
};
use crate::protocol::negotiation::error::{CounterProposalError, RemoteProposalError};
use crate::protocol::negotiation::messages::ProposalReceived;
use ya_service_api_web::middleware::Identity;

type IsFirst = bool;

#[derive(Clone)]
pub struct CommonBroker {
    pub(super) db: DbExecutor,
    pub(super) store: SubscriptionStore,
    pub(super) notifier: EventNotifier<SubscriptionId>,
}

impl CommonBroker {
    pub async fn counter_proposal(
        &self,
        subscription_id: &SubscriptionId,
        prev_proposal_id: &ProposalId,
        proposal: &ClientProposal,
        owner: OwnerType,
    ) -> Result<(Proposal, IsFirst), ProposalError> {
        // Check if subscription is still active.
        // Note that subscription can be unsubscribed, before we get to saving
        // Proposal to database. This seems like race conditions, but there's no
        // danger of data inconsistency. If we won't reject countering Proposal here,
        // it will be sent to Provider and his counter Proposal will be rejected later.
        // TODO: We should use validate_subscription function to do this stuff.
        if owner == OwnerType::Provider {
            self.store
                .get_offer(&subscription_id)
                .await
                .map_err(|e| match e {
                    QueryOfferError::Unsubscribed(id) => ProposalError::Unsubscribed(id),
                    QueryOfferError::Expired(id) => ProposalError::SubscriptionExpired(id),
                    QueryOfferError::NotFound(id) => ProposalError::NoSubscription(id),
                    QueryOfferError::Get(..) => {
                        ProposalError::InternalError(prev_proposal_id.clone(), e.to_string())
                    }
                })?;
        } else {
            self.store
                .get_demand(&subscription_id)
                .await
                .map_err(|e| match e {
                    DemandError::NotFound(id) => ProposalError::NoSubscription(id),
                    _ => ProposalError::InternalError(prev_proposal_id.clone(), e.to_string()),
                })?;
        }

        let prev_proposal = self
<<<<<<< HEAD
            .get_proposal(Some(subscription_id.clone()), prev_proposal_id)
            .await?;
        let is_initial = prev_proposal.body.prev_proposal_id.is_none();
=======
            .get_proposal(prev_proposal_id)
            .await
            .map_err(|e| ProposalError::from(&subscription_id, e))?;

        // We use ProposalNotFound, because we don't want to leak information,
        // that such Proposal exists, but for different subscription_id.
        if &prev_proposal.negotiation.subscription_id != subscription_id {
            Err(ProposalError::ProposalNotFound(
                prev_proposal_id.clone(),
                subscription_id.clone(),
            ))?
        }

        if prev_proposal.body.issuer == IssuerType::Us {
            return Err(ProposalError::OwnProposal(prev_proposal_id.clone()));
        }

        let is_first = prev_proposal.body.prev_proposal_id.is_none();
>>>>>>> 065d69da
        let new_proposal = prev_proposal.from_client(proposal);
        let proposal_id = new_proposal.body.id.clone();

        validate_match(&new_proposal, &prev_proposal)?;

        self.db
            .as_dao::<ProposalDao>()
            .save_proposal(&new_proposal)
            .await
<<<<<<< HEAD
            .map_err(|e| ProposalError::Save(proposal_id.clone(), e))?;
        Ok((new_proposal, is_initial))
=======
            .map_err(|e| match e {
                SaveProposalError::AlreadyCountered(id) => ProposalError::AlreadyCountered(id),
                _ => ProposalError::FailedSaveProposal(proposal_id.clone(), e),
            })?;
        Ok((new_proposal, is_first))
>>>>>>> 065d69da
    }

    pub async fn query_events(
        &self,
        subscription_id: &SubscriptionId,
        timeout: f32,
        max_events: Option<i32>,
        owner: OwnerType,
    ) -> Result<Vec<MarketEvent>, QueryEventsError> {
        let mut timeout = Duration::from_secs_f32(timeout.max(0.0));
        let stop_time = Instant::now() + timeout;
        let max_events = max_events.unwrap_or(i32::max_value());

        if max_events < 0 {
            Err(QueryEventsError::InvalidMaxEvents(max_events))?
        } else if max_events == 0 {
            return Ok(vec![]);
        }

        let mut notifier = self.notifier.listen(subscription_id);
        loop {
            let events = self
                .db
                .as_dao::<EventsDao>()
                .take_events(subscription_id, max_events, owner)
                .await?;

            if events.len() > 0 {
                return Ok(events);
            }

            // Solves panic 'supplied instant is later than self'.
            if stop_time < Instant::now() {
                return Ok(vec![]);
            }
            timeout = stop_time - Instant::now();

            if let Err(error) = notifier.wait_for_event_with_timeout(timeout).await {
                return match error {
                    NotifierError::Timeout(_) => Ok(vec![]),
                    NotifierError::ChannelClosed(_) => {
                        Err(QueryEventsError::InternalError(error.to_string()))
                    }
                    NotifierError::Unsubscribed(id) => Err(QueryEventsError::Unsubscribed(id)),
                };
            }
            // Ok result means, that event with required subscription id was added.
            // We can go to next loop to get this event from db. But still we aren't sure
            // that list won't be empty, because other query_events calls can wait for the same event.
        }
    }

    pub async fn get_proposal(
        &self,
        subscription_id: Option<SubscriptionId>,
        id: &ProposalId,
    ) -> Result<Proposal, ProposalError> {
        Ok(self
            .db
            .as_dao::<ProposalDao>()
            .get_proposal(&id)
            .await
            .map_err(|e| ProposalError::Get(id.clone(), subscription_id.clone(), e))?
            .filter(|proposal| {
                if subscription_id.is_none() {
                    return true;
                }
                let subscription_id = subscription_id.as_ref().unwrap();
                if &proposal.negotiation.subscription_id == subscription_id {
                    return true;
                }
                log::debug!(
                    "Getting Proposal [{}] subscription mismatch; actual: [{}] expected: [{}].",
                    id,
                    proposal.negotiation.subscription_id,
                    subscription_id,
                );
                false
            })
            .ok_or(ProposalError::NotFound(id.clone(), subscription_id))?)
    }

    // TODO: We need more elegant solution than this. This function still returns
    //  CounterProposalError, which should be hidden in negotiation API and implementations
    //  of handlers should return RemoteProposalError.
    pub async fn on_proposal_received(
        self,
        caller: String,
        msg: ProposalReceived,
        owner: OwnerType,
    ) -> Result<(), CounterProposalError> {
        let proposal_id = msg.proposal.proposal_id.clone();
        self.proposal_received(caller, msg, owner)
            .await
            .map_err(|e| CounterProposalError::Remote(e, proposal_id))
    }

    pub async fn proposal_received(
        self,
        caller: String,
        msg: ProposalReceived,
        owner: OwnerType,
    ) -> Result<(), RemoteProposalError> {
        // Check if countered Proposal exists.
        let prev_proposal = self
            .get_proposal(None, &msg.prev_proposal_id)
            .await
<<<<<<< HEAD
            .map_err(|_e| RemoteProposalError::NotFound(msg.prev_proposal_id.clone()))?;

        // Check subscription.
        if let Err(e) = self
            .store
            .get_offer(&prev_proposal.negotiation.offer_id)
            .await
        {
            match e {
                QueryOfferError::Unsubscribed(id) => Err(RemoteProposalError::Unsubscribed(id))?,
                QueryOfferError::Expired(id) => Err(RemoteProposalError::Expired(id))?,
                _ => Err(RemoteProposalError::Unexpected(e.to_string()))?,
            }
        };
=======
            .map_err(|_e| RemoteProposalError::ProposalNotFound(msg.prev_proposal_id.clone()))?;
        let proposal = prev_proposal.from_draft(msg.proposal);
        proposal.validate_id().map_err(RemoteProposalError::from)?;
>>>>>>> 065d69da

        // TODO: do auth
        let _owner_id = NodeId::from_str(&caller)
            .map_err(|e| RemoteProposalError::Unexpected(e.to_string()))?;

        self.validate_subscription(&prev_proposal, owner).await?;
        validate_match(&proposal, &prev_proposal).map_err(RemoteProposalError::NotMatching)?;

        self.db
            .as_dao::<ProposalDao>()
            .save_proposal(&proposal)
            .await
            .map_err(|e| match e {
                SaveProposalError::AlreadyCountered(id) => {
                    RemoteProposalError::AlreadyCountered(id)
                }
                _ => {
                    // TODO: Don't leak our database error, but send meaningful message as response.
                    log::warn!("[ProposalReceived] Error saving Proposal: {}", e);
                    RemoteProposalError::Unexpected(e.to_string())
                }
            })?;

        // Create Proposal Event and add it to queue (database).
        // TODO: If creating Proposal succeeds, but event can't be added, provider
        // TODO: will never answer to this Proposal. Solve problem when Event API will be available.
        let subscription_id = proposal.negotiation.subscription_id.clone();
        let proposal = self
            .db
            .as_dao::<EventsDao>()
            .add_proposal_event(proposal, owner)
            .await
            .map_err(|e| {
                // TODO: Don't leak our database error, but send meaningful message as response.
                log::warn!("[ProposalReceived] Error adding Proposal event: {}", e);
                RemoteProposalError::Unexpected(e.to_string())
            })?;

        // Send channel message to wake all query_events waiting for proposals.
        self.notifier.notify(&subscription_id).await;

        log::info!(
            "Received counter Proposal [{}] for Proposal [{}] from [{}].",
            &proposal.body.id,
            &msg.prev_proposal_id,
            &caller
        );
        Ok(())
    }

    pub async fn validate_subscription(
        &self,
        proposal: &Proposal,
        owner: OwnerType,
    ) -> Result<(), RemoteProposalError> {
        if let Err(e) = self.store.get_offer(&proposal.negotiation.offer_id).await {
            match e {
                QueryOfferError::Unsubscribed(id) => Err(RemoteProposalError::Unsubscribed(id))?,
                QueryOfferError::Expired(id) => Err(RemoteProposalError::Expired(id))?,
                _ => Err(RemoteProposalError::Unexpected(e.to_string()))?,
            }
        };

        // On Requestor side we have both Offer and Demand, but Provider has only Offers.
        if owner == OwnerType::Requestor {
            if let Err(e) = self.store.get_demand(&proposal.negotiation.demand_id).await {
                match e {
                    DemandError::NotFound(id) => Err(RemoteProposalError::Unsubscribed(id))?,
                    _ => Err(RemoteProposalError::Unexpected(e.to_string()))?,
                }
            };
        }
        Ok(())
    }
}

pub fn validate_match(
    new_proposal: &Proposal,
    prev_proposal: &Proposal,
) -> Result<(), MatchValidationError> {
    match match_demand_offer(
        &new_proposal.body.properties,
        &new_proposal.body.constraints,
        &prev_proposal.body.properties,
        &prev_proposal.body.constraints,
    )
    .map_err(|e| MatchValidationError::MatchingFailed {
        new: new_proposal.body.id.clone(),
        prev: prev_proposal.body.id.clone(),
        error: e.to_string(),
    })? {
        Match::Yes => Ok(()),
        _ => {
            return Err(MatchValidationError::NotMatching {
                new: new_proposal.body.id.clone(),
                prev: prev_proposal.body.id.clone(),
            })
        }
    }
}

pub struct DisplayIdentity<'a>(pub &'a Identity);

impl<'a> fmt::Display for DisplayIdentity<'a> {
    fn fmt(&self, f: &mut fmt::Formatter) -> fmt::Result {
        write!(f, "'{}' [{}]", &self.0.name, &self.0.identity)
    }
}<|MERGE_RESOLUTION|>--- conflicted
+++ resolved
@@ -16,11 +16,7 @@
 };
 use crate::negotiation::notifier::NotifierError;
 use crate::negotiation::{
-<<<<<<< HEAD
-    error::{ProposalError, QueryEventsError},
-=======
-    error::{GetProposalError, MatchValidationError, ProposalError, QueryEventsError},
->>>>>>> 065d69da
+    error::{MatchValidationError, ProposalError, QueryEventsError},
     EventNotifier,
 };
 use crate::protocol::negotiation::error::{CounterProposalError, RemoteProposalError};
@@ -73,30 +69,14 @@
         }
 
         let prev_proposal = self
-<<<<<<< HEAD
             .get_proposal(Some(subscription_id.clone()), prev_proposal_id)
             .await?;
-        let is_initial = prev_proposal.body.prev_proposal_id.is_none();
-=======
-            .get_proposal(prev_proposal_id)
-            .await
-            .map_err(|e| ProposalError::from(&subscription_id, e))?;
-
-        // We use ProposalNotFound, because we don't want to leak information,
-        // that such Proposal exists, but for different subscription_id.
-        if &prev_proposal.negotiation.subscription_id != subscription_id {
-            Err(ProposalError::ProposalNotFound(
-                prev_proposal_id.clone(),
-                subscription_id.clone(),
-            ))?
-        }
 
         if prev_proposal.body.issuer == IssuerType::Us {
             return Err(ProposalError::OwnProposal(prev_proposal_id.clone()));
         }
 
         let is_first = prev_proposal.body.prev_proposal_id.is_none();
->>>>>>> 065d69da
         let new_proposal = prev_proposal.from_client(proposal);
         let proposal_id = new_proposal.body.id.clone();
 
@@ -106,16 +86,11 @@
             .as_dao::<ProposalDao>()
             .save_proposal(&new_proposal)
             .await
-<<<<<<< HEAD
-            .map_err(|e| ProposalError::Save(proposal_id.clone(), e))?;
-        Ok((new_proposal, is_initial))
-=======
             .map_err(|e| match e {
                 SaveProposalError::AlreadyCountered(id) => ProposalError::AlreadyCountered(id),
-                _ => ProposalError::FailedSaveProposal(proposal_id.clone(), e),
+                _ => ProposalError::Save(proposal_id.clone(), e),
             })?;
         Ok((new_proposal, is_first))
->>>>>>> 065d69da
     }
 
     pub async fn query_events(
@@ -193,9 +168,25 @@
                     proposal.negotiation.subscription_id,
                     subscription_id,
                 );
+                // We use ProposalNotFound, because we don't want to leak information,
+                // that such Proposal exists, but for different subscription_id.
                 false
             })
             .ok_or(ProposalError::NotFound(id.clone(), subscription_id))?)
+    }
+
+    pub async fn get_client_proposal(
+        &self,
+        subscription_id: Option<SubscriptionId>,
+        id: &ProposalId,
+    ) -> Result<ClientProposal, ProposalError> {
+        self.get_proposal(subscription_id, id)
+            .await
+            .and_then(|proposal| {
+                proposal
+                    .into_client()
+                    .map_err(|e| ProposalError::InternalError(id.clone(), e.to_string()))
+            })
     }
 
     // TODO: We need more elegant solution than this. This function still returns
@@ -223,26 +214,9 @@
         let prev_proposal = self
             .get_proposal(None, &msg.prev_proposal_id)
             .await
-<<<<<<< HEAD
             .map_err(|_e| RemoteProposalError::NotFound(msg.prev_proposal_id.clone()))?;
-
-        // Check subscription.
-        if let Err(e) = self
-            .store
-            .get_offer(&prev_proposal.negotiation.offer_id)
-            .await
-        {
-            match e {
-                QueryOfferError::Unsubscribed(id) => Err(RemoteProposalError::Unsubscribed(id))?,
-                QueryOfferError::Expired(id) => Err(RemoteProposalError::Expired(id))?,
-                _ => Err(RemoteProposalError::Unexpected(e.to_string()))?,
-            }
-        };
-=======
-            .map_err(|_e| RemoteProposalError::ProposalNotFound(msg.prev_proposal_id.clone()))?;
         let proposal = prev_proposal.from_draft(msg.proposal);
         proposal.validate_id().map_err(RemoteProposalError::from)?;
->>>>>>> 065d69da
 
         // TODO: do auth
         let _owner_id = NodeId::from_str(&caller)
