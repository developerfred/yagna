<<<<<<< HEAD
use crate::error::Error;
use crate::{
    Handle, ResponseChunk, RpcEnvelope, RpcHandler, RpcMessage, RpcRawCall, RpcRawStreamCall,
    RpcStreamCall, RpcStreamHandler, RpcStreamMessage,
};
use actix::{Arbiter, MailboxError, Message, Recipient, WrapFuture};
use futures::channel::mpsc;
use futures::prelude::*;
use futures::{
    compat::Future01CompatExt,
    future::{FutureExt, TryFutureExt},
    AsyncReadExt, Future,
=======
use crate::{
    error::Error,
    remote_router::{RemoteRouter, UpdateService},
    Handle, RpcEnvelope, RpcHandler, RpcMessage, RpcRawCall,
};
use actix::prelude::*;
use futures::prelude::*;
use std::{
    any::Any,
    sync::{Arc, Mutex},
>>>>>>> af3103bc
};

use std::pin::Pin;
use ya_sb_util::PrefixLookupBag;

<<<<<<< HEAD
use crate::local_router::into_actix::RpcHandlerWrapper;
use crate::local_router::util::PrefixLookupBag;
use crate::remote_router::{RemoteRouter, UpdateService};
use crate::untyped::RawHandler;
use crate::ResponseChunk::Full;
use actix::{Actor, SystemService};
use futures::future::ErrInto;
use futures_01::{future::Future as Future01, stream::Stream as Stream01};
use std::sync::{Arc, Mutex};
=======
mod into_actix;
>>>>>>> af3103bc

trait RawEndpoint: Any {
    fn send(&self, msg: RpcRawCall) -> Pin<Box<dyn Future<Output = Result<Vec<u8>, Error>>>>;

    fn call_stream(
        &self,
        msg: RpcRawCall,
    ) -> Box<dyn Stream01<Item = ResponseChunk, Error = Error>>;

    fn recipient(&self) -> &dyn Any;
}

// Implementation for non-streaming service
impl<T: RpcMessage> RawEndpoint for Recipient<RpcEnvelope<T>> {
    fn send(&self, msg: RpcRawCall) -> Pin<Box<dyn Future<Output = Result<Vec<u8>, Error>>>> {
        let body: T = rmp_serde::decode::from_read(msg.body.as_slice()).unwrap();
        Box::pin(
            Recipient::send(self, RpcEnvelope::with_caller(&msg.caller, body))
                .map_err(|e| e.into())
                .and_then(|r| async move { rmp_serde::to_vec(&r).map_err(Error::from) }),
        )
    }

    fn call_stream(
        &self,
        msg: RpcRawCall,
    ) -> Box<dyn Stream01<Item = ResponseChunk, Error = Error>> {
        let body: T = rmp_serde::decode::from_read(msg.body.as_slice()).unwrap();

        Box::new(
            Recipient::send(self, RpcEnvelope::with_caller(&msg.caller, body))
                .map_err(|e| e.into())
                .and_then(|r| rmp_serde::to_vec(&r).map_err(Error::from))
                .map(|v| ResponseChunk::Full(v))
                .into_stream(),
        )
    }

    fn recipient(&self) -> &dyn Any {
        self
    }
}

impl<T: RpcStreamMessage> RawEndpoint for Recipient<RpcStreamCall<T>> {
    fn send(&self, msg: RpcRawCall) -> Box<dyn Future01<Item = Vec<u8>, Error = Error>> {
        Box::new(futures_01::future::err(Error::GsbBadRequest(
            "non-streaming-request on streaming endpoint".into(),
        )))
    }

    fn call_stream(
        &self,
        msg: RpcRawCall,
    ) -> Box<dyn Stream01<Item = ResponseChunk, Error = Error>> {
        use futures_01::prelude::*;

        let body: T = rmp_serde::decode::from_read(msg.body.as_slice()).unwrap();
        let (tx, rx) = futures_01::sync::mpsc::channel(16);
        let (txe, rxe) = futures_01::sync::oneshot::channel();

        let call = RpcStreamCall {
            caller: msg.caller,
            addr: msg.addr,
            body,
            reply: tx,
        };
        let send_promise = Recipient::send(self, call).flatten();
        let recv_stream = rx
            .map_err(|()| Error::Closed)
            .then(|r| match r {
                Ok(v) => Ok(ResponseChunk::Part(
                    rmp_serde::to_vec(&v).map_err(Error::from)?,
                )),
                //Ok(Err(e)) => Err(e),
                Err(e) => Err(e),
            })
            .chain(rxe.flatten().into_stream());
        Arbiter::spawn(
            send_promise
                .then(move |v| {
                    txe.send(match v {
                        Ok(()) => Ok(ResponseChunk::Full(vec![])),
                        Err(e) => Err(e),
                    })
                })
                .map_err(|_| eprintln!("err")),
        );
        Box::new(recv_stream)
    }

    fn recipient(&self) -> &dyn Any {
        self
    }
}

impl RawEndpoint for Recipient<RpcRawCall> {
    fn send(&self, msg: RpcRawCall) -> Pin<Box<dyn Future<Output = Result<Vec<u8>, Error>>>> {
        Box::pin(
            Recipient::<RpcRawCall>::send(self, msg)
                .map_err(Error::from)
                .then(|v| async { v? }),
        )
    }

<<<<<<< HEAD
    fn call_stream(
        &self,
        msg: RpcRawCall,
    ) -> Box<dyn Stream01<Item = ResponseChunk, Error = Error>> {
        Box::new(
            Recipient::<RpcRawCall>::send(self, msg)
                .map_err(Error::from)
                .flatten()
                .map(|v| ResponseChunk::Full(v))
                .into_stream(),
        )
    }

    fn recipient(&self) -> &Any {
        self
    }
}

impl RawEndpoint for Recipient<RpcRawStreamCall> {
    fn send(&self, msg: RpcRawCall) -> Box<dyn Future01<Item = Vec<u8>, Error = Error>> {
        let (tx, rx) = futures_01::sync::mpsc::channel(1);
        // TODO: send error to caller
        Arbiter::spawn(
            self.send(RpcRawStreamCall {
                caller: msg.caller,
                addr: msg.addr,
                body: msg.body,
                reply: tx,
            })
            .flatten()
            .map_err(|e| eprintln!("cell error={}", e)),
        );
        Box::new(Future01::then(rx.into_future(), |h| match h {
            Ok((Some(ResponseChunk::Full(v)), _)) => Ok(v),
            _ => Err(Error::GsbBadRequest("partial response".into())),
        }))
    }

    fn call_stream(
        &self,
        msg: RpcRawCall,
    ) -> Box<dyn Stream01<Item = ResponseChunk, Error = Error>> {
        let (tx, rx) = futures_01::sync::mpsc::channel(16);
        // TODO: send error to caller
        Arbiter::spawn(
            self.send(RpcRawStreamCall {
                caller: msg.caller,
                addr: msg.addr,
                body: msg.body,
                reply: tx,
            })
            .flatten()
            .map_err(|e| eprintln!("cell error={}", e)),
        );
        Box::new(rx.map_err(|()| Error::Closed))
    }

    fn recipient(&self) -> &Any {
=======
    fn recipient(&self) -> &dyn Any {
>>>>>>> af3103bc
        self
    }
}

struct Slot {
    inner: Box<dyn RawEndpoint + Send + 'static>,
}

impl Slot {
    fn from_handler<T: RpcMessage, H: RpcHandler<T> + 'static>(handler: H) -> Self {
        Slot {
            inner: Box::new(
                into_actix::RpcHandlerWrapper::new(handler)
                    .start()
                    .recipient(),
            ),
        }
    }

    fn from_stream_handler<T: RpcStreamMessage, H: RpcStreamHandler<T> + 'static>(
        handler: H,
    ) -> Self {
        Slot {
            inner: Box::new(
                into_actix::RpcStreamHandlerWrapper::new(handler)
                    .start()
                    .recipient(),
            ),
        }
    }

    fn from_raw(r: Recipient<RpcRawCall>) -> Self {
        Slot { inner: Box::new(r) }
    }

    fn from_actor<T: RpcMessage>(r: Recipient<RpcEnvelope<T>>) -> Self {
        Slot { inner: Box::new(r) }
    }

    fn from_stream_actor<T: RpcStreamMessage>(r: Recipient<RpcStreamCall<T>>) -> Self {
        Slot { inner: Box::new(r) }
    }

    fn recipient<T: RpcMessage>(&mut self) -> Option<actix::Recipient<RpcEnvelope<T>>>
    where
        <RpcEnvelope<T> as Message>::Result: Sync + Send + 'static,
    {
        if let Some(r) = self
            .inner
            .recipient()
            .downcast_ref::<actix::Recipient<RpcEnvelope<T>>>()
        {
            Some(r.clone())
        } else {
            None
        }
    }

<<<<<<< HEAD
    fn stream_recipient<T: RpcStreamMessage>(&self) -> Option<actix::Recipient<RpcStreamCall<T>>> {
        if let Some(r) = self
            .inner
            .recipient()
            .downcast_ref::<actix::Recipient<RpcStreamCall<T>>>()
        {
            Some(r.clone())
        } else {
            None
        }
    }

    fn send(&self, msg: RpcRawCall) -> impl Future01<Item = Vec<u8>, Error = Error> {
=======
    fn send(&self, msg: RpcRawCall) -> impl Future<Output = Result<Vec<u8>, Error>> + Unpin {
>>>>>>> af3103bc
        self.inner.send(msg)
    }

    fn send_streaming(
        &self,
        msg: RpcRawCall,
    ) -> impl Stream01<Item = ResponseChunk, Error = Error> {
        self.inner.call_stream(msg)
    }
}

pub struct Router {
    handlers: PrefixLookupBag<Slot>,
}

impl Router {
    fn new() -> Self {
        Router {
            handlers: PrefixLookupBag::default(),
        }
    }

    pub fn bind<T: RpcMessage>(
        &mut self,
        addr: &str,
        endpoint: impl RpcHandler<T> + 'static,
    ) -> Handle {
        let slot = Slot::from_handler(endpoint);
        let addr = format!("{}/{}", addr, T::ID);
        let _ = self.handlers.insert(addr.clone(), slot);
        RemoteRouter::from_registry().do_send(UpdateService::Add(addr.into()));
        Handle { _inner: () }
    }

    pub fn bind_stream<T: RpcStreamMessage>(
        &mut self,
        addr: &str,
        endpoint: impl RpcStreamHandler<T> + 'static,
    ) -> Handle {
        let slot = Slot::from_stream_handler(endpoint);
        let addr = format!("{}/{}", addr, T::ID);
        let _ = self.handlers.insert(addr.clone(), slot);
        RemoteRouter::from_registry().do_send(UpdateService::Add(addr.into()));
        Handle { _inner: () }
    }

    pub fn bind_stream_actor<T: RpcStreamMessage>(
        &mut self,
        addr: &str,
        endpoint: Recipient<RpcStreamCall<T>>,
    ) {
        let slot = Slot::from_stream_actor(endpoint);
        let addr = format!("{}/{}", addr, T::ID);
        let _ = self.handlers.insert(addr.clone(), slot);
        RemoteRouter::from_registry().do_send(UpdateService::Add(addr));
    }

    pub fn bind_actor<T: RpcMessage>(&mut self, addr: &str, endpoint: Recipient<RpcEnvelope<T>>) {
        let slot = Slot::from_actor(endpoint);
        let addr = format!("{}/{}", addr, T::ID);
        let _ = self.handlers.insert(addr.clone(), slot);
        RemoteRouter::from_registry().do_send(UpdateService::Add(addr));
    }

    pub fn bind_raw(&mut self, addr: &str, endpoint: Recipient<RpcRawCall>) -> Handle {
        let slot = Slot::from_raw(endpoint);
        let _ = self.handlers.insert(addr.to_string(), slot);
        RemoteRouter::from_registry().do_send(UpdateService::Add(addr.into()));
        Handle { _inner: () }
    }

    pub fn forward<T: RpcMessage + Unpin>(
        &mut self,
        addr: &str,
        msg: T,
    ) -> impl Future<Output = Result<Result<T::Item, T::Error>, Error>> + Unpin {
        let caller = "local";
        let addr = format!("{}/{}", addr, T::ID);
        if let Some(slot) = self.handlers.get_mut(&addr) {
            (if let Some(h) = slot.recipient() {
                h.send(RpcEnvelope::local(msg))
                    .map_err(Error::from)
                    .left_future()
            } else {
                let body = rmp_serde::to_vec(&msg).unwrap();
                slot.send(RpcRawCall {
                    caller: caller.into(),
                    addr,
                    body,
                })
                .then(|b| {
                    future::ready(match b {
                        Ok(b) => rmp_serde::from_read_ref(&b).map_err(From::from),
                        Err(e) => Err(e),
                    })
                })
                .right_future()
            })
            .left_future()
        } else {
            let body = rmp_serde::to_vec(&msg).unwrap();

            RemoteRouter::from_registry()
                .send(RpcRawCall {
                    caller: caller.into(),
                    addr,
                    body,
                })
                .then(|v| {
                    future::ready(match v {
                        Ok(v) => v,
                        Err(e) => Err(e.into()),
                    })
                })
                .then(|b| {
                    future::ready(match b {
                        Ok(b) => rmp_serde::from_read_ref(&b).map_err(From::from),
                        Err(e) => Err(e),
                    })
                })
                .right_future()
        }
    }

    pub fn streaming_forward<T: RpcStreamMessage>(
        &mut self,
        addr: &str,
        msg: T,
    ) -> impl futures_01::stream::Stream<Item = Result<T::Item, T::Error>, Error = Error> {
        let caller = "local";
        let addr = format!("{}/{}", addr, T::ID);
        if let Some(slot) = self.handlers.get_mut(&addr) {
            futures_01::future::Either::A(if let Some(h) = slot.stream_recipient() {
                let (tx, rx) = futures_01::sync::mpsc::channel(16);
                let call = RpcStreamCall {
                    caller: caller.to_string(),
                    addr: addr.to_string(),
                    body: msg,
                    reply: tx,
                };
                Arbiter::spawn(
                    h.send(call)
                        .map_err(|e| log::error!("streaming forward error: {}", e))
                        .map(|_| ()),
                );
                rx.then(|v| match v {
                    Ok(v) => Ok(v),
                    Err(()) => Err(Error::Closed),
                })
            } else {
                /*let body = rmp_serde::to_vec(&msg).unwrap();
                futures_01::future::Either::B(
                    slot.send(RpcRawCall {
                        caller: caller.into(),
                        addr,
                        body,
                    })
                        .and_then(|b| Ok(rmp_serde::from_read_ref(&b)?)),
                )*/
                unimplemented!()
            })
        } else {
            futures_01::future::Either::B(futures_01::stream::once(Err(Error::NoEndpoint)))
        }
    }

    pub fn forward_bytes(
        &mut self,
        addr: &str,
        from: &str,
        msg: Vec<u8>,
    ) -> impl Future<Output = Result<Vec<u8>, Error>> + Unpin {
        if let Some(slot) = self.handlers.get_mut(addr) {
            slot.send(RpcRawCall {
                caller: from.into(),
                addr: addr.into(),
                body: msg,
            })
            .left_future()
        } else {
            RemoteRouter::from_registry()
                .send(RpcRawCall {
                    caller: from.into(),
                    addr: addr.into(),
                    body: msg,
                })
                .then(|v| match v {
                    Ok(r) => future::ready(r),
                    Err(e) => future::err(e.into()),
                })
                .right_future()
        }
    }

    pub fn forward_bytes_local(
        &mut self,
        addr: &str,
        from: &str,
        msg: &[u8],
    ) -> impl Stream<Item = Result<ResponseChunk, Error>> {
        if let Some(slot) = self.handlers.get_mut(addr) {
<<<<<<< HEAD
            future::Either::Left(
                futures::compat::Stream01CompatExt::compat(
                slot.send_streaming(RpcRawCall {
                    caller: from.into(),
                    addr: addr.into(),
                    body: msg.into(),
                }))
            )
        } else {
            log::warn!("no endpoint: {}", addr);
            future::Either::Right(futures::stream::once(async {
                Err(Error::NoEndpoint)
            }))
=======
            slot.send(RpcRawCall {
                caller: from.into(),
                addr: addr.into(),
                body: msg.into(),
            })
            .left_future()
        } else {
            log::warn!("no endpoint: {}", addr);
            future::err(Error::NoEndpoint).right_future()
>>>>>>> af3103bc
        }
    }
}

lazy_static::lazy_static! {
static ref ROUTER: Arc<Mutex<Router>> = Arc::new(Mutex::new(Router::new()));
}

pub fn router() -> Arc<Mutex<Router>> {
    ROUTER.clone()
}<|MERGE_RESOLUTION|>--- conflicted
+++ resolved
@@ -1,34 +1,17 @@
-<<<<<<< HEAD
-use crate::error::Error;
-use crate::{
-    Handle, ResponseChunk, RpcEnvelope, RpcHandler, RpcMessage, RpcRawCall, RpcRawStreamCall,
-    RpcStreamCall, RpcStreamHandler, RpcStreamMessage,
-};
-use actix::{Arbiter, MailboxError, Message, Recipient, WrapFuture};
-use futures::channel::mpsc;
-use futures::prelude::*;
-use futures::{
-    compat::Future01CompatExt,
-    future::{FutureExt, TryFutureExt},
-    AsyncReadExt, Future,
-=======
-use crate::{
-    error::Error,
-    remote_router::{RemoteRouter, UpdateService},
-    Handle, RpcEnvelope, RpcHandler, RpcMessage, RpcRawCall,
-};
+use crate::{error::Error, Handle, RpcEnvelope, RpcHandler, RpcMessage, RpcRawCall, ResponseChunk, RpcStreamMessage, RpcStreamCall, RpcRawStreamCall, RpcStreamHandler};
 use actix::prelude::*;
 use futures::prelude::*;
-use std::{
-    any::Any,
-    sync::{Arc, Mutex},
->>>>>>> af3103bc
-};
-
+use futures::{future, TryStreamExt};
+use serde::{Deserialize, Serialize};
+use std::any::Any;
+use std::collections::HashMap;
+use std::marker::PhantomData;
 use std::pin::Pin;
 use ya_sb_util::PrefixLookupBag;
 
-<<<<<<< HEAD
+mod into_actix;
+mod util;
+
 use crate::local_router::into_actix::RpcHandlerWrapper;
 use crate::local_router::util::PrefixLookupBag;
 use crate::remote_router::{RemoteRouter, UpdateService};
@@ -38,9 +21,6 @@
 use futures::future::ErrInto;
 use futures_01::{future::Future as Future01, stream::Stream as Stream01};
 use std::sync::{Arc, Mutex};
-=======
-mod into_actix;
->>>>>>> af3103bc
 
 trait RawEndpoint: Any {
     fn send(&self, msg: RpcRawCall) -> Pin<Box<dyn Future<Output = Result<Vec<u8>, Error>>>>;
@@ -48,7 +28,7 @@
     fn call_stream(
         &self,
         msg: RpcRawCall,
-    ) -> Box<dyn Stream01<Item = ResponseChunk, Error = Error>>;
+    ) -> Pin<Box<dyn Stream<Item = Result<ResponseChunk, Error>>>>;
 
     fn recipient(&self) -> &dyn Any;
 }
@@ -67,10 +47,10 @@
     fn call_stream(
         &self,
         msg: RpcRawCall,
-    ) -> Box<dyn Stream01<Item = ResponseChunk, Error = Error>> {
+    ) -> Pin<Box<dyn Stream<Item = Result<ResponseChunk, Error>>>> {
         let body: T = rmp_serde::decode::from_read(msg.body.as_slice()).unwrap();
 
-        Box::new(
+        Box::pin(
             Recipient::send(self, RpcEnvelope::with_caller(&msg.caller, body))
                 .map_err(|e| e.into())
                 .and_then(|r| rmp_serde::to_vec(&r).map_err(Error::from))
@@ -145,12 +125,11 @@
         )
     }
 
-<<<<<<< HEAD
     fn call_stream(
         &self,
         msg: RpcRawCall,
-    ) -> Box<dyn Stream01<Item = ResponseChunk, Error = Error>> {
-        Box::new(
+    ) -> Pin<Box<dyn Stream01<Item = ResponseChunk, Error = Error>>> {
+        Box::pin(
             Recipient::<RpcRawCall>::send(self, msg)
                 .map_err(Error::from)
                 .flatten()
@@ -204,9 +183,6 @@
     }
 
     fn recipient(&self) -> &Any {
-=======
-    fn recipient(&self) -> &dyn Any {
->>>>>>> af3103bc
         self
     }
 }
@@ -265,7 +241,6 @@
         }
     }
 
-<<<<<<< HEAD
     fn stream_recipient<T: RpcStreamMessage>(&self) -> Option<actix::Recipient<RpcStreamCall<T>>> {
         if let Some(r) = self
             .inner
@@ -278,17 +253,14 @@
         }
     }
 
-    fn send(&self, msg: RpcRawCall) -> impl Future01<Item = Vec<u8>, Error = Error> {
-=======
     fn send(&self, msg: RpcRawCall) -> impl Future<Output = Result<Vec<u8>, Error>> + Unpin {
->>>>>>> af3103bc
         self.inner.send(msg)
     }
 
     fn send_streaming(
         &self,
         msg: RpcRawCall,
-    ) -> impl Stream01<Item = ResponseChunk, Error = Error> {
+    ) -> impl Stream<Item = Result<ResponseChunk, Error>> {
         self.inner.call_stream(msg)
     }
 }
@@ -410,7 +382,7 @@
         &mut self,
         addr: &str,
         msg: T,
-    ) -> impl futures_01::stream::Stream<Item = Result<T::Item, T::Error>, Error = Error> {
+    ) -> impl Stream<Item = Result<Result<T::Item, T::Error>, Error>> {
         let caller = "local";
         let addr = format!("{}/{}", addr, T::ID);
         if let Some(slot) = self.handlers.get_mut(&addr) {
@@ -483,31 +455,17 @@
         msg: &[u8],
     ) -> impl Stream<Item = Result<ResponseChunk, Error>> {
         if let Some(slot) = self.handlers.get_mut(addr) {
-<<<<<<< HEAD
-            future::Either::Left(
-                futures::compat::Stream01CompatExt::compat(
-                slot.send_streaming(RpcRawCall {
-                    caller: from.into(),
-                    addr: addr.into(),
-                    body: msg.into(),
-                }))
-            )
-        } else {
-            log::warn!("no endpoint: {}", addr);
-            future::Either::Right(futures::stream::once(async {
-                Err(Error::NoEndpoint)
-            }))
-=======
-            slot.send(RpcRawCall {
+            slot.send_streaming(RpcRawCall {
                 caller: from.into(),
                 addr: addr.into(),
                 body: msg.into(),
             })
-            .left_future()
+            .left_stream()
         } else {
             log::warn!("no endpoint: {}", addr);
-            future::err(Error::NoEndpoint).right_future()
->>>>>>> af3103bc
+            futures::stream::once(async {
+                Err(Error::NoEndpoint)
+            }).right_stream()
         }
     }
 }
@@ -517,5 +475,5 @@
 }
 
 pub fn router() -> Arc<Mutex<Router>> {
-    ROUTER.clone()
+    (*ROUTER).clone()
 }