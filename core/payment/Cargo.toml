[package]
name = "ya-payment"
version = "0.1.0"
authors = ["Golem Factory <contact@golem.network>"]
edition = "2018"

[features]
default = []

[dependencies]
<<<<<<< HEAD
ya-client-model = { version = "0.1", features = ["with-diesel"] }
ya-core-model = { version = "0.1.1", path="../model", features = [ "activity", "driver", "identity", "market", "payment" ] }
=======
ya-agreement-utils = "0.1"
ya-client-model = { version = "0.2", features = ["with-diesel"] }
ya-core-model = { path = "../model", features = [
    "activity",
    "driver",
    "identity",
    "market",
    "payment",
] }
>>>>>>> 663d4ec2
ya-net = "0.1"
ya-metrics = "0.1.0"
ya-persistence = "0.2"
ya-service-api = "0.1"
ya-service-api-interfaces = "0.1"
ya-service-api-web = "0.1"
ya-service-bus = "0.2"

actix-web = "2.0"
anyhow = "1.0.26"
base64 = "0.12"
bigdecimal = "0.1.0"
chrono = { version = "0.4", features = ["serde"] }
diesel = { version = "1.4", features = [ "sqlite", "r2d2", "chrono", "bigdecimal" ] }
diesel_migrations = "1.4"
dotenv = "0.15.0"
env_logger = "0.7"
ethkey = "0.3.1"
ethsign = "0.7"
futures = "0.3"
hex = "0.4"
metrics="0.12"
lazy_static = "1.4"
libsqlite3-sys = { version = "0.9.1", features = ["bundled"] }
log = "0.4"
num-bigint = "0.2"
r2d2 = "0.8"
serde = { version = "1.0", features = ["derive"] }
serde_json = "1.0"
structopt = "0.3"
thiserror = "1.0"
tokio = { version = "0.2", features = ["fs"] }
uint = "0.7"
uuid = { version = "0.8", features = ["v4"] }
humantime="2.0.1"

[dev-dependencies]
ya-client = "0.4"
ya-dummy-driver = "0.1"
ya-gnt-driver = "0.1"
ya-net = { version = "0.1", features = ["service"] }
ya-sb-router = "0.1"

actix-rt = "1.0"<|MERGE_RESOLUTION|>--- conflicted
+++ resolved
@@ -8,20 +8,9 @@
 default = []
 
 [dependencies]
-<<<<<<< HEAD
-ya-client-model = { version = "0.1", features = ["with-diesel"] }
-ya-core-model = { version = "0.1.1", path="../model", features = [ "activity", "driver", "identity", "market", "payment" ] }
-=======
 ya-agreement-utils = "0.1"
 ya-client-model = { version = "0.2", features = ["with-diesel"] }
-ya-core-model = { path = "../model", features = [
-    "activity",
-    "driver",
-    "identity",
-    "market",
-    "payment",
-] }
->>>>>>> 663d4ec2
+ya-core-model = { version = "0.2.1", path="../model", features = [ "activity", "driver", "identity", "market", "payment" ] }
 ya-net = "0.1"
 ya-metrics = "0.1.0"
 ya-persistence = "0.2"
