--- conflicted
+++ resolved
@@ -1,16 +1,5 @@
 # Decentralized market Mk1
 
-<<<<<<< HEAD
-## Running yagna with decentralized market
-
-You can enable decentralized market using cargo features.
-Run yagna daemon with flags:
-```
-cargo run --no-default-features --features market-decentralized --features gnt-driver service run --accept-terms
-```
-
-=======
->>>>>>> 53bd417e
 ## Running decentralized market test suite
 
 To test market-test-suite run:
